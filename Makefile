
ifeq "$(CIRCLECI)" "true"
	BUILDINFO=
else
	BUILDINFO=-ldflags "-X main.stratuxVersion=`git describe --tags --abbrev=0` -X main.stratuxBuild=`git log -n 1 --pretty=%H`"
$(if $(GOROOT),,$(error GOROOT is not set!))
endif

all:
	make xdump978
	make xdump1090
	make xgen_gdl90

xgen_gdl90:
<<<<<<< HEAD
	go get -t -d -v ./main ./test ./linux-mpu9150/mpu ./godump978 ./mpu ./uatparse
	go build $(BUILDINFO) -p 4 main/gen_gdl90.go main/traffic.go main/ry83Xai.go main/network.go main/managementinterface.go main/sdr.go main/ping.go main/uibroadcast.go main/monotonic.go main/datalog.go main/equations.go
=======
	go get -t -d -v ./main ./test ./godump978 ./uatparse
	go build $(BUILDINFO) -p 4 main/gen_gdl90.go main/traffic.go main/gps.go main/network.go main/managementinterface.go main/sdr.go main/ping.go main/uibroadcast.go main/monotonic.go main/datalog.go main/equations.go
>>>>>>> 5aeb1050

xdump1090:
	git submodule update --init
	cd dump1090 && make

xdump978:
	cd dump978 && make lib
	sudo cp -f ./libdump978.so /usr/lib/libdump978.so

.PHONY: test
test:
	make -C test	

www:
	cd web && make

install:
	cp -f gen_gdl90 /usr/bin/gen_gdl90
	chmod 755 /usr/bin/gen_gdl90
	cp image/10-stratux.rules /etc/udev/rules.d/10-stratux.rules
	cp image/99-uavionix.rules /etc/udev/rules.d/99-uavionix.rules
	rm -f /etc/init.d/stratux
	cp __lib__systemd__system__stratux.service /lib/systemd/system/stratux.service
	cp __root__stratux-pre-start.sh /root/stratux-pre-start.sh
	chmod 644 /lib/systemd/system/stratux.service
	chmod 744 /root/stratux-pre-start.sh
	ln -fs /lib/systemd/system/stratux.service /etc/systemd/system/multi-user.target.wants/stratux.service
	make www
	cp -f dump1090/dump1090 /usr/bin/

clean:
	rm -f gen_gdl90 libdump978.so
	cd dump1090 && make clean
	cd dump978 && make clean<|MERGE_RESOLUTION|>--- conflicted
+++ resolved
@@ -12,13 +12,8 @@
 	make xgen_gdl90
 
 xgen_gdl90:
-<<<<<<< HEAD
-	go get -t -d -v ./main ./test ./linux-mpu9150/mpu ./godump978 ./mpu ./uatparse
-	go build $(BUILDINFO) -p 4 main/gen_gdl90.go main/traffic.go main/ry83Xai.go main/network.go main/managementinterface.go main/sdr.go main/ping.go main/uibroadcast.go main/monotonic.go main/datalog.go main/equations.go
-=======
-	go get -t -d -v ./main ./test ./godump978 ./uatparse
-	go build $(BUILDINFO) -p 4 main/gen_gdl90.go main/traffic.go main/gps.go main/network.go main/managementinterface.go main/sdr.go main/ping.go main/uibroadcast.go main/monotonic.go main/datalog.go main/equations.go
->>>>>>> 5aeb1050
+	go get -t -d -v ./main ./test ./godump978 ./uatparse ./sensors
+	go build $(BUILDINFO) -p 4 main/gen_gdl90.go main/traffic.go main/gps.go main/network.go main/managementinterface.go main/sdr.go main/ping.go main/uibroadcast.go main/monotonic.go main/datalog.go main/equations.go main/sensors.go
 
 xdump1090:
 	git submodule update --init
