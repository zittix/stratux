--- conflicted
+++ resolved
@@ -1,27 +1,14 @@
-<<<<<<< HEAD
 <div class="section text-left help-page">
     <p>The <strong>Status</strong> page provides an overview of your Stratux device.</p>
-    <p>The current state of you device is shown at the top - <code>Connected</code> in green or <code>Disconected</code>in red.</p>
+	<p>Status of the connection to your device is shown at the top of the page: <code style="color: #25C666">Connected</code> in green or <code>Disconnected</code>in red.</p>
+	<p class="text-warning">Note: SDR and GPS devices must be manually enabled on the <strong>Settings</strong> page.</p>
 
     <p>Depending on the hardware you have installed in your Stratux, status messages will be shown for the following:</p>
     <ul class="list-simple">
         <li><strong>Messages</strong> is the number of messages received by the UAT (978 MHz) and 1090 MHz radios. "Current" is the 60-second rolling total for each receiver; "Peak" is the maximum 60-second total. The 1090 total includes all 1090 MHz Mode S messages received, including all-call and TCAS interrogations that do not carry ADS-B position information. If a UAT radio is receiving uplinks from one or more ground-based transceivers (GBT), this will be indicated under <strong>UAT Towers</strong>, with more details available on the Towers page.</li>
-        <li><strong>GPS</strong> indicates the connection status of any attached GPS receivers. Reported data includes the type of position solution, the number of satellites used in that solution, the number of satellites being received, and the number of satellites tracked in the GPS almanac data. Position and accuracy details can be viewed on the <strong>GPS/AHRS</strong> page.</li>
+		<li><strong>UAT Statistics</strong> provides the status of the UAT / FIS-B uplink. The number of ground-based transceivers (GBT) currently received is indicated in the column labeled "Towers". Additional details are available on the <strong>Towers</strong> page. Counts of FIS-B weather and information messages are listed under the appropriate categories.</li>
+        <li><strong>GPS hardware</strong> indicates the type and connection status of any attached GPS receivers. <strong>GPS solution</strong> indicates the current position solution type and estimated horizontal accuracy. <strong>GPS satellites</strong> indicates the number of satellites used in that solution, the number of satellites being received, and the number of satellites tracked in the GPS almanac data. Additional position and accuracy details can be viewed on the <strong>GPS/AHRS</strong> page.</li>
     </ul>
     <p class="text-warning">Devices must be manually enabled on the <strong>Settings</strong> page.</p>
 
-    <p>Additional statistics include the number of detected software-defined radios (SDRs), number of current DHCP network clients, uptime, temperature of the Raspberry Pi CPU, and the current clock settings on both the Raspberry Pi and the device / browser used to view this page.</p>
-=======
-<div class="section text-left help-page">
-	<p>The <strong>Status</strong> page provides an overview of your Stratux device.</p>
-	<p>Status of the connection to your device is shown at the top of the page: <code style="color: #25C666">Connected</code> in green or <code>Disconnected</code>in red.</p>
-	<p class="text-warning">Note: SDR and GPS devices must be manually enabled on the <strong>Settings</strong> page.</p>
-	<p>Depending on the hardware you have installed in your Stratux, status messages will be shown for the following:</p>
-	<ul class="list-simple">
-		<li><strong>Messages</strong> is the number of messages received by the UAT (978 MHz) and 1090 MHz radios. "Current" is the 60-second rolling total for each receiver; "Peak" is the maximum 60-second total. The 1090 total includes all 1090 MHz Mode S messages received, including all-call and TCAS interrogations that do not carry ADS-B position information.</li>
-		<li><strong>UAT Statistics</strong> provides the status of the UAT / FIS-B uplink. The number of ground-based transceivers (GBT) currently received is indicated in the column labeled "Towers". Additional details are available on the <strong>Towers</strong> page. Counts of FIS-B weather and information messages are listed under the appropriate categories.</li>
-		<li><strong>GPS hardware</strong> indicates the type and connection status of any attached GPS receivers. <strong>GPS solution</strong> indicates the current position solution type and estimated horizontal accuracy. <strong>GPS satellites</strong> indicates the number of satellites used in that solution, the number of satellites being received, and the number of satellites tracked in the GPS almanac data. Additional position and accuracy details can be viewed on the <strong>GPS/AHRS</strong> page.</li>
-	</ul>
-	<p>Additional statistics listed include the number of detected software-defined radios (SDRs), number of current DHCP network clients, Stratux application uptime, the temperature of the Raspberry Pi CPU, and the total amount of available space on the micro SD card.</p>
->>>>>>> bcd62e7c
-</div>+    <p>Additional statistics include the number of detected software-defined radios (SDRs), number of current DHCP network clients, uptime, temperature of the Raspberry Pi CPU, and the current clock settings on both the Raspberry Pi, and the total amount of available space on the micro SD card.</p>