angular.module('appControllers').controller('SettingsCtrl', SettingsCtrl); // get the main module contollers set
SettingsCtrl.$inject = ['$rootScope', '$scope', '$state', '$location', '$window', '$http']; // Inject my dependencies

// create our controller function with all necessary logic
function SettingsCtrl($rootScope, $scope, $state, $location, $window, $http) {

	$scope.$parent.helppage = 'plates/settings-help.html';

<<<<<<< HEAD
	var toggles = ['UAT_Enabled', 'ES_Enabled', 'Ping_Enabled', 'GPS_Enabled', 'IMU_Sensor_Enabled',
		'BMP_Sensor_Enabled', 'DisplayTrafficSource', 'DEBUG', 'ReplayLog', 'AHRSLog'];
=======
	var toggles = ['UAT_Enabled', 'ES_Enabled', 'Ping_Enabled', 'GPS_Enabled', 'IMU_Sensor_Enabled','BMP_Sensor_Enabled', 'DisplayTrafficSource', 'DEBUG', 'ReplayLog', 'AHRSLog'];
>>>>>>> 3148f810
	var settings = {};
	for (i = 0; i < toggles.length; i++) {
		settings[toggles[i]] = undefined;
	}
	$scope.update_files = '';

	function loadSettings(data) {
		settings = angular.fromJson(data);
		// consider using angular.extend()
		$scope.rawSettings = angular.toJson(data, true);
		$scope.visible_serialout = false;
		if ((settings.SerialOutputs !== undefined) && (settings.SerialOutputs !== null) && (settings.SerialOutputs['/dev/serialout0'] !== undefined)) {
			$scope.Baud = settings.SerialOutputs['/dev/serialout0'].Baud;
			$scope.visible_serialout = true;
		}
		$scope.UAT_Enabled = settings.UAT_Enabled;
		$scope.ES_Enabled = settings.ES_Enabled;
		$scope.Ping_Enabled = settings.Ping_Enabled;
		$scope.GPS_Enabled = settings.GPS_Enabled;

		$scope.IMU_Sensor_Enabled = settings.IMU_Sensor_Enabled;
		$scope.BMP_Sensor_Enabled = settings.BMP_Sensor_Enabled;
		$scope.DisplayTrafficSource = settings.DisplayTrafficSource;
		$scope.DEBUG = settings.DEBUG;
		$scope.ReplayLog = settings.ReplayLog;
		$scope.AHRSLog = settings.AHRSLog;

		$scope.PPM = settings.PPM;
		$scope.WatchList = settings.WatchList;
		$scope.OwnshipModeS = settings.OwnshipModeS;
		$scope.DeveloperMode = settings.DeveloperMode;
<<<<<<< HEAD
        $scope.GLimits = settings.GLimits;
=======
		$scope.StaticIps = settings.StaticIps;
                
                $scope.WiFiSSID = "stratux"; //settings.WiFiSSID;
                $scope.WiFiSecurityEnabled = true; //settings.WiFiSecurityEnabled;
                $scope.WiFiPasscode = Math.random().toString(36).substring(4); //settings.WiFiPasscode;
                $scope.WiFiChannel = "5"; //settings.WiFiChannel;                
>>>>>>> 3148f810
	}

	function getSettings() {
		// Simple GET request example (note: response is asynchronous)
		$http.get(URL_SETTINGS_GET).
		then(function (response) {
			loadSettings(response.data);
			// $scope.$apply();
		}, function (response) {
			$scope.rawSettings = "error getting settings";
			for (i = 0; i < toggles.length; i++) {
				settings[toggles[i]] = false;
			}
		});
	}

	function setSettings(msg) {
		// Simple POST request example (note: response is asynchronous)
		$http.post(URL_SETTINGS_SET, msg).
		then(function (response) {
			loadSettings(response.data);
			// $scope.$apply();
		}, function (response) {
			$scope.rawSettings = "error setting settings";
			for (i = 0; i < toggles.length; i++) {
				settings[toggles[i]] = false;
			}

		});
	}

	getSettings();
        
        // Reset all settings from a putton on the page
        $scope.resetSettings = function () {
            getSettings();
        };
        
	$scope.$watchGroup(toggles, function (newValues, oldValues, scope) {
		var newsettings = {};
		var dirty = false;
		for (i = 0; i < newValues.length; i++) {
			if ((newValues[i] !== undefined) && (settings[toggles[i]] !== undefined)) {
				if (newValues[i] !== settings[toggles[i]]) {
					settings[toggles[i]] = newValues[i];
					newsettings[toggles[i]] = newValues[i];
					dirty = true;
				}
			}
		}
		if (dirty) {
			// console.log(angular.toJson(newsettings));
			setSettings(angular.toJson(newsettings));
		}
	});

	$scope.updateppm = function () {
		settings["PPM"] = 0;
		if (($scope.PPM !== undefined) && ($scope.PPM !== null) && ($scope.PPM !== settings["PPM"])) {
			settings["PPM"] = parseInt($scope.PPM);
			newsettings = {
				"PPM": settings["PPM"]
			};
			// console.log(angular.toJson(newsettings));
			setSettings(angular.toJson(newsettings));
		}
	};

	$scope.updateBaud = function () {
		settings["Baud"] = 0;
		if (($scope.Baud !== undefined) && ($scope.Baud !== null) && ($scope.Baud !== settings["Baud"])) {
			settings["Baud"] = parseInt($scope.Baud);
			newsettings = {
				"Baud": settings["Baud"]
			};
			// console.log(angular.toJson(newsettings));
			setSettings(angular.toJson(newsettings));
		}
	};

<<<<<<< HEAD
    $scope.updatewatchlist = function () {
        if ($scope.WatchList !== settings["WatchList"]) {
            settings["WatchList"] = "";
            if ($scope.WatchList !== undefined) {
                settings["WatchList"] = $scope.WatchList.toUpperCase();
            }
            newsettings = {
                "WatchList": settings["WatchList"]
            };
            // console.log(angular.toJson(newsettings));
            setSettings(angular.toJson(newsettings));
        }
    };
=======
	$scope.updatewatchlist = function () {
		if ($scope.WatchList !== settings["WatchList"]) {
			settings["WatchList"] = "";
			if ($scope.WatchList !== undefined) {
				settings["WatchList"] = $scope.WatchList.toUpperCase();
			}
			newsettings = {
				"WatchList": settings["WatchList"]
			};
			// console.log(angular.toJson(newsettings));
			setSettings(angular.toJson(newsettings));
		}
	};
>>>>>>> 3148f810

	$scope.updatemodes = function () {
		if ($scope.OwnshipModeS !== settings["OwnshipModeS"]) {
			settings["OwnshipModeS"] = $scope.OwnshipModeS.toUpperCase();
			newsettings = {
				"OwnshipModeS": $scope.OwnshipModeS.toUpperCase()
			};
			// console.log(angular.toJson(newsettings));
			setSettings(angular.toJson(newsettings));
		}
	};

	$scope.updatestaticips = function () {
		if ($scope.StaticIps !== settings.StaticIps) {
			newsettings = {
				"StaticIps": $scope.StaticIps === undefined ? "" : $scope.StaticIps.join(' ')
			};
			// console.log(angular.toJson(newsettings));
			setSettings(angular.toJson(newsettings));
		}
	};

<<<<<<< HEAD
	$scope.updateGLimits = function () {
        if ($scope.GLimits !== settings["GLimits"]) {
            settings["GLimits"] = $scope.GLimits;
            newsettings = {
                "GLimits": settings["GLimits"]
            };
            // console.log(angular.toJson(newsettings));
            setSettings(angular.toJson(newsettings));
        }
    };
=======
>>>>>>> 3148f810

	$scope.postShutdown = function () {
		$window.location.href = "/";
		$location.path('/home');
		$http.post(URL_SHUTDOWN).
		then(function (response) {
			// do nothing
			// $scope.$apply();
		}, function (response) {
			// do nothing
		});
	};

	$scope.postReboot = function () {
		$window.location.href = "/";
		$location.path('/home');
		$http.post(URL_REBOOT).
		then(function (response) {
			// do nothing
			// $scope.$apply();
		}, function (response) {
			// do nothing
		});
	};

	$scope.setUploadFile = function (files) {
		$scope.update_files = files;
		$scope.$apply();
	};
	$scope.resetUploadFile = function () {
		$scope.update_files = '';
		$scope.$apply();
	};
	$scope.uploadFile = function () {
		var fd = new FormData();
		//Take the first selected file
		var file = $scope.update_files[0];
		// check for empty string
		if (file === undefined || file === null) {
			alert ("update file not selected");
			return;
		}
		var filename = file.name;
		// check for expected file naming convention
		var re = /^update.*\.sh$/;
		if (!re.exec(filename)) {
			alert ("file does not appear to be an update");
			return;
		}
		
		fd.append("update_file", file);

		$http.post(URL_UPDATE_UPLOAD, fd, {
			withCredentials: true,
			headers: {
				'Content-Type': undefined
			},
			transformRequest: angular.identity
		}).success(function (data) {
			alert("success. wait 60 seconds and refresh home page to verify new version.");
			window.location.replace("/");
		}).error(function (data) {
			alert("error");
		});

	};

	$scope.setOrientation = function(action) {
<<<<<<< HEAD
		// console.log("sending " + action + " message.");
		$http.post(URL_AHRS_ORIENT, action).
		then(function (response) {
			// console.log("sent " + action + " message.");
		}, function(response) {
			// failure: cancel the calibration
			// console.log(response.data);
			$scope.Orientation_Failure_Message = response.data;
			$scope.Ui.turnOff('modalCalibrateDone');
			$scope.Ui.turnOn("modalCalibrateFailed");
		});
	};

	$scope.calibrateGyros = function() {
	    console.log("sending calibrate message.");
	    $http.post(URL_AHRS_CAL).
            then(function(response) {
                console.log("Sent calibrate message.");
        }, function(response) {
                console.log(response.data);
                $scope.Calibration_Failure_Message = response.data;
                $scope.Ui.turnOff("modalCalibrateGyros");
                $scope.Ui.turnOn("modalCalibrateGyrosFailed");
        });
    };
=======
		console.log("sending " + action + " message.");
		$http.post(URL_AHRS_ORIENT, action).
		then(function (response) {
			console.log("sent " + action + " message.");
		}, function(response) {
			// failure: cancel the calibration
			console.log(response.data);
			$scope.Orientation_Failure_Message = response.data;
			switch (action) {
				case "forward":
					$scope.Ui.turnOff("modalCalibrateUp");
					break;
				case "up":
					$scope.Ui.turnOff('modalCalibrateDone');
			}
			$scope.Ui.turnOn("modalCalibrateFailed");
		});
	};
        
        $scope.updateWiFi = function(action) {
            $scope.WiFiErrors = {
                'WiFiSSID':'', 
                'WiFiPasscode':'',
                'Errors':false
            };
            
            if (($scope.WiFiSSID == undefined) || ($scope.WiFiSSID == null) || ($scope.WiFiSSID.length == 0)) {
                $scope.WiFiErrors.WiFiSSID = "Your Network Name(\"SSID\") Cannot be Blank.";
                $scope.WiFiErrors.Errors = true;
            }
           
            if ($scope.WiFiPasscode.length < 8) {
                if ($scope.WiFiPasscode.length == 0) {
                    $scope.WiFiErrors.WiFiPasscode = "Your WiFi Password must be at least 8 characters long";
                } else {
                    $scope.WiFiErrors.WiFiPasscode = "Your WiFi Password, " + $scope.WiFiPasscode + ", must be at least 8 characters long";
                }
                $scope.WiFiErrors.Errors = true;
            }
            
            $scope.Ui.turnOff("modalSubmitWiFi");
                       
            if (!$scope.WiFiErrors.Errors) {
                newsettings = {
                    "WiFiSSID" :  $scope.WiFiSSID,
                    "WiFiSecurityEnabled" : $scope.WiFiSecurityEnabled,
                    "WiFiPasscode" : $scope.WiFiPasscode,
                    "WiFiChannel" : $scope.WiFiChannel
                };

                console.log(angular.toJson(newsettings));
                alert("Developers,\nThis is the JSON string\n"+angular.toJson(newsettings)+"\npassed to\n"+URL_SETTINGS_SET+"\n");
                setSettings(angular.toJson(newsettings));
                $scope.Ui.turnOn("modalSuccessWiFi");
                
            } else {
               
                $scope.Ui.turnOn("modalErrorWiFi");
                
                //alert($scope.WiFiErrorMsg);
            }
        };
>>>>>>> 3148f810
}<|MERGE_RESOLUTION|>--- conflicted
+++ resolved
@@ -1,4 +1,4 @@
-angular.module('appControllers').controller('SettingsCtrl', SettingsCtrl); // get the main module contollers set
+angular.module('appControllers').controller('SettingsCtrl', SettingsCtrl); // get the main module controllers set
 SettingsCtrl.$inject = ['$rootScope', '$scope', '$state', '$location', '$window', '$http']; // Inject my dependencies
 
 // create our controller function with all necessary logic
@@ -6,14 +6,10 @@
 
 	$scope.$parent.helppage = 'plates/settings-help.html';
 
-<<<<<<< HEAD
 	var toggles = ['UAT_Enabled', 'ES_Enabled', 'Ping_Enabled', 'GPS_Enabled', 'IMU_Sensor_Enabled',
 		'BMP_Sensor_Enabled', 'DisplayTrafficSource', 'DEBUG', 'ReplayLog', 'AHRSLog'];
-=======
-	var toggles = ['UAT_Enabled', 'ES_Enabled', 'Ping_Enabled', 'GPS_Enabled', 'IMU_Sensor_Enabled','BMP_Sensor_Enabled', 'DisplayTrafficSource', 'DEBUG', 'ReplayLog', 'AHRSLog'];
->>>>>>> 3148f810
 	var settings = {};
-	for (i = 0; i < toggles.length; i++) {
+	for (var i = 0; i < toggles.length; i++) {
 		settings[toggles[i]] = undefined;
 	}
 	$scope.update_files = '';
@@ -43,16 +39,13 @@
 		$scope.WatchList = settings.WatchList;
 		$scope.OwnshipModeS = settings.OwnshipModeS;
 		$scope.DeveloperMode = settings.DeveloperMode;
-<<<<<<< HEAD
         $scope.GLimits = settings.GLimits;
-=======
 		$scope.StaticIps = settings.StaticIps;
-                
-                $scope.WiFiSSID = "stratux"; //settings.WiFiSSID;
-                $scope.WiFiSecurityEnabled = true; //settings.WiFiSecurityEnabled;
-                $scope.WiFiPasscode = Math.random().toString(36).substring(4); //settings.WiFiPasscode;
-                $scope.WiFiChannel = "5"; //settings.WiFiChannel;                
->>>>>>> 3148f810
+
+        $scope.WiFiSSID = settings.WiFiSSID;
+        $scope.WiFiSecurityEnabled = settings.WiFiSecurityEnabled;
+        $scope.WiFiPasscode = settings.WiFiPasscode;
+        $scope.WiFiChannel = settings.WiFiChannel;
 	}
 
 	function getSettings() {
@@ -85,12 +78,12 @@
 	}
 
 	getSettings();
-        
-        // Reset all settings from a putton on the page
-        $scope.resetSettings = function () {
-            getSettings();
-        };
-        
+
+    // Reset all settings from a button on the page
+    $scope.resetSettings = function () {
+        getSettings();
+    };
+
 	$scope.$watchGroup(toggles, function (newValues, oldValues, scope) {
 		var newsettings = {};
 		var dirty = false;
@@ -113,7 +106,7 @@
 		settings["PPM"] = 0;
 		if (($scope.PPM !== undefined) && ($scope.PPM !== null) && ($scope.PPM !== settings["PPM"])) {
 			settings["PPM"] = parseInt($scope.PPM);
-			newsettings = {
+			var newsettings = {
 				"PPM": settings["PPM"]
 			};
 			// console.log(angular.toJson(newsettings));
@@ -125,7 +118,7 @@
 		settings["Baud"] = 0;
 		if (($scope.Baud !== undefined) && ($scope.Baud !== null) && ($scope.Baud !== settings["Baud"])) {
 			settings["Baud"] = parseInt($scope.Baud);
-			newsettings = {
+			var newsettings = {
 				"Baud": settings["Baud"]
 			};
 			// console.log(angular.toJson(newsettings));
@@ -133,40 +126,24 @@
 		}
 	};
 
-<<<<<<< HEAD
-    $scope.updatewatchlist = function () {
-        if ($scope.WatchList !== settings["WatchList"]) {
-            settings["WatchList"] = "";
-            if ($scope.WatchList !== undefined) {
-                settings["WatchList"] = $scope.WatchList.toUpperCase();
-            }
-            newsettings = {
-                "WatchList": settings["WatchList"]
-            };
-            // console.log(angular.toJson(newsettings));
-            setSettings(angular.toJson(newsettings));
-        }
-    };
-=======
 	$scope.updatewatchlist = function () {
 		if ($scope.WatchList !== settings["WatchList"]) {
 			settings["WatchList"] = "";
 			if ($scope.WatchList !== undefined) {
 				settings["WatchList"] = $scope.WatchList.toUpperCase();
 			}
-			newsettings = {
+			var newsettings = {
 				"WatchList": settings["WatchList"]
 			};
 			// console.log(angular.toJson(newsettings));
 			setSettings(angular.toJson(newsettings));
 		}
 	};
->>>>>>> 3148f810
 
 	$scope.updatemodes = function () {
 		if ($scope.OwnshipModeS !== settings["OwnshipModeS"]) {
 			settings["OwnshipModeS"] = $scope.OwnshipModeS.toUpperCase();
-			newsettings = {
+			var newsettings = {
 				"OwnshipModeS": $scope.OwnshipModeS.toUpperCase()
 			};
 			// console.log(angular.toJson(newsettings));
@@ -176,38 +153,35 @@
 
 	$scope.updatestaticips = function () {
 		if ($scope.StaticIps !== settings.StaticIps) {
-			newsettings = {
-				"StaticIps": $scope.StaticIps === undefined ? "" : $scope.StaticIps.join(' ')
-			};
-			// console.log(angular.toJson(newsettings));
-			setSettings(angular.toJson(newsettings));
-		}
-	};
-
-<<<<<<< HEAD
-	$scope.updateGLimits = function () {
+			var newsettings = {
+				"StaticIps": $scope.StaticIps === undefined? "" : $scope.StaticIps.join(' ')
+			};
+			// console.log(angular.toJson(newsettings));
+			setSettings(angular.toJson(newsettings));
+		}
+	};
+
+    $scope.updateGLimits = function () {
         if ($scope.GLimits !== settings["GLimits"]) {
             settings["GLimits"] = $scope.GLimits;
-            newsettings = {
+            var newsettings = {
                 "GLimits": settings["GLimits"]
             };
             // console.log(angular.toJson(newsettings));
             setSettings(angular.toJson(newsettings));
         }
     };
-=======
->>>>>>> 3148f810
-
-	$scope.postShutdown = function () {
-		$window.location.href = "/";
-		$location.path('/home');
-		$http.post(URL_SHUTDOWN).
-		then(function (response) {
-			// do nothing
-			// $scope.$apply();
-		}, function (response) {
-			// do nothing
-		});
+
+    $scope.postShutdown = function () {
+        $window.location.href = "/";
+        $location.path('/home');
+        $http.post(URL_SHUTDOWN).
+        then(function (response) {
+            // do nothing
+            // $scope.$apply();
+        }, function (response) {
+            // do nothing
+        });
 	};
 
 	$scope.postReboot = function () {
@@ -226,10 +200,12 @@
 		$scope.update_files = files;
 		$scope.$apply();
 	};
+
 	$scope.resetUploadFile = function () {
 		$scope.update_files = '';
 		$scope.$apply();
 	};
+
 	$scope.uploadFile = function () {
 		var fd = new FormData();
 		//Take the first selected file
@@ -246,7 +222,7 @@
 			alert ("file does not appear to be an update");
 			return;
 		}
-		
+
 		fd.append("update_file", file);
 
 		$http.post(URL_UPDATE_UPLOAD, fd, {
@@ -265,7 +241,6 @@
 	};
 
 	$scope.setOrientation = function(action) {
-<<<<<<< HEAD
 		// console.log("sending " + action + " message.");
 		$http.post(URL_AHRS_ORIENT, action).
 		then(function (response) {
@@ -277,82 +252,61 @@
 			$scope.Ui.turnOff('modalCalibrateDone');
 			$scope.Ui.turnOn("modalCalibrateFailed");
 		});
-	};
-
-	$scope.calibrateGyros = function() {
-	    console.log("sending calibrate message.");
-	    $http.post(URL_AHRS_CAL).
-            then(function(response) {
-                console.log("Sent calibrate message.");
-        }, function(response) {
-                console.log(response.data);
-                $scope.Calibration_Failure_Message = response.data;
-                $scope.Ui.turnOff("modalCalibrateGyros");
-                $scope.Ui.turnOn("modalCalibrateGyrosFailed");
+    };
+
+    $scope.calibrateGyros = function() {
+        console.log("sending calibrate message.");
+        $http.post(URL_AHRS_CAL).then(function (response) {
+            console.log("Sent calibrate message.");
+        }, function (response) {
+            console.log(response.data);
+            $scope.Calibration_Failure_Message = response.data;
+            $scope.Ui.turnOff("modalCalibrateGyros");
+            $scope.Ui.turnOn("modalCalibrateGyrosFailed");
         });
     };
-=======
-		console.log("sending " + action + " message.");
-		$http.post(URL_AHRS_ORIENT, action).
-		then(function (response) {
-			console.log("sent " + action + " message.");
-		}, function(response) {
-			// failure: cancel the calibration
-			console.log(response.data);
-			$scope.Orientation_Failure_Message = response.data;
-			switch (action) {
-				case "forward":
-					$scope.Ui.turnOff("modalCalibrateUp");
-					break;
-				case "up":
-					$scope.Ui.turnOff('modalCalibrateDone');
-			}
-			$scope.Ui.turnOn("modalCalibrateFailed");
-		});
-	};
-        
-        $scope.updateWiFi = function(action) {
-            $scope.WiFiErrors = {
-                'WiFiSSID':'', 
-                'WiFiPasscode':'',
-                'Errors':false
+
+    $scope.updateWiFi = function(action) {
+        $scope.WiFiErrors = {
+            'WiFiSSID':'',
+            'WiFiPasscode':'',
+            'Errors':false
+        };
+
+        if (($scope.WiFiSSID === undefined) || ($scope.WiFiSSID === null) || ($scope.WiFiSSID.length === 0)) {
+            $scope.WiFiErrors.WiFiSSID = "Your Network Name(\"SSID\") Cannot be Blank.";
+            $scope.WiFiErrors.Errors = true;
+        }
+
+        if ($scope.WiFiPasscode.length < 8) {
+            if ($scope.WiFiPasscode.length === 0) {
+                $scope.WiFiErrors.WiFiPasscode = "Your WiFi Password must be at least 8 characters long";
+            } else {
+                $scope.WiFiErrors.WiFiPasscode = "Your WiFi Password, " + $scope.WiFiPasscode + ", must be at least 8 characters long";
+            }
+            $scope.WiFiErrors.Errors = true;
+        }
+
+        $scope.Ui.turnOff("modalSubmitWiFi");
+
+        if (!$scope.WiFiErrors.Errors) {
+            var newsettings = {
+                "WiFiSSID" :  $scope.WiFiSSID,
+                "WiFiSecurityEnabled" : $scope.WiFiSecurityEnabled,
+                "WiFiPasscode" : $scope.WiFiPasscode,
+                "WiFiChannel" : $scope.WiFiChannel
             };
-            
-            if (($scope.WiFiSSID == undefined) || ($scope.WiFiSSID == null) || ($scope.WiFiSSID.length == 0)) {
-                $scope.WiFiErrors.WiFiSSID = "Your Network Name(\"SSID\") Cannot be Blank.";
-                $scope.WiFiErrors.Errors = true;
-            }
-           
-            if ($scope.WiFiPasscode.length < 8) {
-                if ($scope.WiFiPasscode.length == 0) {
-                    $scope.WiFiErrors.WiFiPasscode = "Your WiFi Password must be at least 8 characters long";
-                } else {
-                    $scope.WiFiErrors.WiFiPasscode = "Your WiFi Password, " + $scope.WiFiPasscode + ", must be at least 8 characters long";
-                }
-                $scope.WiFiErrors.Errors = true;
-            }
-            
-            $scope.Ui.turnOff("modalSubmitWiFi");
-                       
-            if (!$scope.WiFiErrors.Errors) {
-                newsettings = {
-                    "WiFiSSID" :  $scope.WiFiSSID,
-                    "WiFiSecurityEnabled" : $scope.WiFiSecurityEnabled,
-                    "WiFiPasscode" : $scope.WiFiPasscode,
-                    "WiFiChannel" : $scope.WiFiChannel
-                };
-
-                console.log(angular.toJson(newsettings));
-                alert("Developers,\nThis is the JSON string\n"+angular.toJson(newsettings)+"\npassed to\n"+URL_SETTINGS_SET+"\n");
-                setSettings(angular.toJson(newsettings));
-                $scope.Ui.turnOn("modalSuccessWiFi");
-                
-            } else {
-               
-                $scope.Ui.turnOn("modalErrorWiFi");
-                
-                //alert($scope.WiFiErrorMsg);
-            }
-        };
->>>>>>> 3148f810
+
+            console.log(angular.toJson(newsettings));
+            alert("Developers,\nThis is the JSON string\n"+angular.toJson(newsettings)+"\npassed to\n"+URL_SETTINGS_SET+"\n");
+            setSettings(angular.toJson(newsettings));
+            $scope.Ui.turnOn("modalSuccessWiFi");
+
+        } else {
+
+            $scope.Ui.turnOn("modalErrorWiFi");
+
+            //alert($scope.WiFiErrorMsg);
+        }
+    };
 }