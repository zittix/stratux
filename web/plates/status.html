<<<<<<< HEAD
<div class="col-sm-12">
	<div class="text-center">
            <a ng-click="VersionClick()" class="btn btn-hidden"><strong>Version: <span>{{Version}} ({{Build}})</span></strong></a>
    </div>
	<div class="panel panel-default">
		<div class="panel-heading">
			<span class="panel_label">Status</span>
			<span ng-show="ConnectState == 'Connected'" class="label label-success">{{ConnectState}}</span>
			<span ng-hide="ConnectState == 'Connected'" class="label label-danger">{{ConnectState}}</span>
            <span ng-show="DeveloperMode == true" class="label label-warning">Developer Mode</span>
		</div>
		<div class="panel-body">
			<div class="form-horizontal">
				<div class="row">
					<div class="col-sm-6 label_adj">
						<strong class="col-xs-5">Recent Clients:</strong>
						<span class="col-xs-7">{{Connected_Users}}</span>
					</div>
				</div>
				<div class="row">
					<div class="col-sm-6 label_adj">
						<strong class="col-xs-5">SDR devices:</strong>
						<span class="col-xs-7">{{Devices}}</span>
					</div>
					<div class="col-sm-6 label_adj" ng-class="{'section_invisible': !visible_ping}">
						<strong class="col-xs-5">Ping device:</strong>
						<span ng-show="Ping_connected == true" class="label label-success">Connected</span>
						<span ng-hide="Ping_connected == true" class="label label-danger">Disconnected</span>
					</div>
				</div>
				<div class="separator"></div>
				<div class="row" ng-class="{ 'section_invisible': (!visible_uat && !visible_es)}">
					<label class="col-xs-4">Messages</label>
					<label class="col-xs-6">Current</label>
					<label class="col-xs-2 text-right">Peak</label>
				</div>
				<div class="row" ng-class="{'section_invisible': !visible_uat}">
					<span class="col-xs-1"></span>
					<label class="col-xs-3">UAT:</label>
					<span class="col-xs-6"><div class="bar_container"><div class="bar_display traffic-style2" ng-attr-style="width:{{UAT_messages_max ? 100*UAT_messages_last_minute / UAT_messages_max : 0}}%">{{UAT_messages_last_minute}}</div></div></span>
					<span class="col-xs-2 text-right">{{UAT_messages_max}}</span>
				</div>
				<div class="row" ng-class="{'section_invisible': !visible_es}">
					<span class="col-xs-1"></span>
					<label class="col-xs-3">1090ES:</label>
					<span class="col-xs-6"><div class="bar_container"><div class="bar_display traffic-style1" ng-attr-style="width:{{ES_messages_max ? 100*ES_messages_last_minute / ES_messages_max : 0}}%;">{{ES_messages_last_minute}}</div></div></span>
					<span class="col-xs-2 text-right">{{ES_messages_max}}</span>
				</div>
				<!--
                <div id="uat_products" style="display: none;">
                    <div class="row"><span class="col-xs-1">&nbsp;</span></div>
                    <div class="row">
                        <label class="col-xs-6">UAT Products</label>
                        <label class="col-xs-3 text-right">Last Minute</label>
                        <label class="col-xs-3"></label>
                    </div>
                    <div>{{product_rows}}</div>
                </div>
                -->
				<div class="row" ng-class="{ 'section_invisible': (!visible_gps && !visible_uat)}">
					<span class="col-xs-1">&nbsp;</span>
				</div>
				<div class="row" ng-class="{'section_invisible': !visible_uat}">
					<label class="col-xs-6">UAT Towers:</label>
					<span class="col-xs-6">{{UAT_Towers}}</span>
				</div>
				<div class="row" ng-class="{'section_invisible': !visible_gps}">
					<label class="col-xs-6">GPS solution:</label>
					<span class="col-xs-6">{{GPS_solution}}{{GPS_position_accuracy}}</span>
				</div>
				<div class="row" ng-class="{'section_invisible': !visible_gps}">
					<label class="col-xs-6">GPS satellites:</label>
					<span class="col-xs-6">{{GPS_satellites_locked}} in solution; {{GPS_satellites_seen}} seen; {{GPS_satellites_tracked}} tracked</span>
				</div>
				<div class="row" ng-class="{'section_invisible': !visible_uat}"><span class="col-xs-1">&nbsp;</span></div>
				<div class="separator" ng-class="{'section_invisible': !visible_uat}"></div>
                <div class="row" ng-class="{'section_invisible': !visible_uat}">
                    <div class="col-sm-6">
                        <span><strong>UAT Statistics</strong></span>
                    </div>
                </div>
                <div class="row" ng-class="{'section_invisible': !visible_uat}">
                    <div class="col-sm-12">
                        <span align="center" style="background-color: #f7f7f7" class="col-xs-3">METARS</span>
                        <span align="center" style="background-color: #f7f7f7" class="col-xs-3">TAFS</span>
                        <span align="center" style="background-color: #f7f7f7" class="col-xs-3">NEXRAD</span>
                        <span align="center" style="background-color: #f7f7f7" class="col-xs-3">PIREP</span>
                    </div>
                </div>
                <div class="row" ng-class="{'section_invisible': !visible_uat}">
                    <div class="col-sm-12">
                        <span align="center" class="col-xs-3">{{UAT_METAR_total}}</span>
                        <span align="center" class="col-xs-3">{{UAT_TAF_total}}</span>
                        <span align="center" class="col-xs-3">{{UAT_NEXRAD_total}}</span>
                        <span align="center" class="col-xs-3">{{UAT_PIREP_total}}</span>
                    </div>
                </div>
                <div class="row" ng-class="{'section_invisible': !visible_uat}">
                    <div class="col-sm-12">
                        <span align="center" style="background-color: #f7f7f7" class="col-xs-3">SIGMET</span>
                        <span align="center" style="background-color: #f7f7f7" class="col-xs-3">NOTAMS</span>
                        <span align="center" style="background-color: #f7f7f7" class="col-xs-3">Other</span>
                     </div>
                </div>
                <div class="row" ng-class="{'section_invisible': !visible_uat}">
                    <div class="col-sm-12">
                        <span align="center" class="col-xs-3">{{UAT_SIGMET_total}}</span>
                        <span align="center" class="col-xs-3">{{UAT_NOTAM_total}}</span>
                        <span align="center" class="col-xs-3">{{UAT_OTHER_total}}</span>
					</div>
				</div>
			</div>
		</div>
	</div>
	<div class="panel panel-default">
		<div class="panel-body">
			<div class="row">
				<div class="col-sm-3 label_adj">
					<span class="col-xs-6"><strong>Uptime:</strong></span>
					<span class="col-xs-6">{{Uptime}}</span>
				</div>
				<div class="col-sm-3 label_adj">
					<span class="col-xs-6"><strong>CPU Temp:</strong></span>
					<span class="col-xs-6">{{CPUTemp}}</span>
				</div>
				<div class="col-sm-3 label_adj">
					<span class="col-xs-6"><strong>CPU Load:</strong></span>
					<span class="col-xs-6">{{CPULoad}}</span>
				</div>
                <div class="col-sm-3 label_adj">
                    <span class="col-xs-5"><strong>Free Storage:</strong></span>
                    <span class="col-xs-7">{{DiskSpace}} MiB</span>
                </div>
            </div>
		</div>
	</div>
	<div class="panel panel-default" ng-class="{'section_invisible': !visible_errors}">
		<div class="panel-heading">
			<span class="panel_label">Errors</span>
		</div>
		<div class="panel-body">
			<ul>
				<li class="status-error" ng-repeat="err in Errors">
					<span class="fa fa-exclamation-triangle icon-red"></span> <span class="icon-red">{{err}}</span>
				</li>
				</ul>
			</div>
	</div>
				
				
		
				
			
</div>
=======
<div class="col-sm-12">
	<div class="text-center">
		<a ng-click="VersionClick()" class="btn btn-hidden"<strong>Version: <span>{{Version}} ({{Build}})</span></strong></a>
	</div>
	<div class="panel panel-default">
		<div class="panel-heading">
			<span class="panel_label">Status</span>
			<span ng-show="ConnectState == 'Connected'" class="label label-success">{{ConnectState}}</span>
			<span ng-hide="ConnectState == 'Connected'" class="label label-danger">{{ConnectState}}</span>
			<span ng-show="DeveloperMode == true" class="label label-warning">Developer Mode</span>
		</div>
		<div class="panel-body">
			<div class="form-horizontal">
				<div class="row">
					<div class="col-sm-6 label_adj">
						<strong class="col-xs-5">Recent Clients:</strong>
						<span class="col-xs-7">{{Connected_Users}}</span>
					</div>
				</div>
				<div class="row">
					<div class="col-sm-6 label_adj">
						<strong class="col-xs-5">SDR devices:</strong>
						<span class="col-xs-7">{{Devices}}</span>
					</div>
					<div class="col-sm-6 label_adj" ng-class="{'section_invisible': !visible_ping}">
						<strong class="col-xs-5">Ping device:</strong>
						<span ng-show="Ping_connected == true" class="label label-success">Connected</span>
						<span ng-hide="Ping_connected == true" class="label label-danger">Disconnected</span>
					</div>
				</div>
				<div class="separator"></div>
				<div class="row">
					<label class="col-xs-4">Messages</label>
					<label class="col-xs-6">Current</label>
					<label class="col-xs-2 text-right">Peak</label>
				</div>
				<div class="row" ng-class="{'section_invisible': !visible_uat}">
					<span class="col-xs-1"></span>
					<label class="col-xs-3">UAT:</label>
					<span class="col-xs-6"><div class="bar_container"><div class="bar_display traffic-style2" ng-attr-style="width:{{UAT_messages_max ? 100*UAT_messages_last_minute / UAT_messages_max : 0}}%">{{UAT_messages_last_minute}}</div></div></span>
					<span class="col-xs-2 text-right">{{UAT_messages_max}}</span>
				</div>
				<div class="row" ng-class="{'section_invisible': !visible_es}">
					<span class="col-xs-1"></span>
					<label class="col-xs-3">1090ES:</label>
					<span class="col-xs-6"><div class="bar_container"><div class="bar_display traffic-style1" ng-attr-style="width:{{ES_messages_max ? 100*ES_messages_last_minute / ES_messages_max : 0}}%;">{{ES_messages_last_minute}}</div></div></span>
					<span class="col-xs-2 text-right">{{ES_messages_max}}</span>
				</div>
				<div class="row" ng-class="{ 'section_invisible': (!visible_gps && !visible_ahrs && !visible_uat)}">
					<span class="col-xs-1">&nbsp;</span>
				</div>
				<div class="row" ng-class="{'section_invisible': !visible_uat}">
					<div class="col-sm-6">
						<span><strong>UAT Statistics</strong></span>
					</div>
				</div>
				<div class="row" ng-class="{'section_invisible': !visible_uat}">
					<div class="col-sm-12">
						<span align="center" style="background-color: #f7f7f7" class="col-xs-3">Towers</span>
						<span align="center" style="background-color: #f7f7f7" class="col-xs-3">METARS</span>
						<span align="center" style="background-color: #f7f7f7" class="col-xs-3">TAFS</span>
						<span align="center" style="background-color: #f7f7f7" class="col-xs-3">NEXRAD</span>
					</div>
				</div>
				<div class="row" ng-class="{'section_invisible': !visible_uat}">
					<div class="col-sm-12">
						<span align="center" class="col-xs-3">{{UAT_Towers}}</span>
						<span align="center" class="col-xs-3">{{UAT_METAR_total}}</span>
						<span align="center" class="col-xs-3">{{UAT_TAF_total}}</span>
						<span align="center" class="col-xs-3">{{UAT_NEXRAD_total}}</span>
					</div>
				</div>
				<div class="row" ng-class="{'section_invisible': !visible_uat}">
					<div class="col-sm-12">
						<span align="center" style="background-color: #f7f7f7" class="col-xs-3">PIREP</span>
						<span align="center" style="background-color: #f7f7f7" class="col-xs-3">SIGMET</span>
						<span align="center" style="background-color: #f7f7f7" class="col-xs-3">NOTAMS</span>
						<span align="center" style="background-color: #f7f7f7" class="col-xs-3">Other</span>
					</div>
				</div>
				<div class="row" ng-class="{'section_invisible': !visible_uat}">
					<div class="col-sm-12">
						<span align="center" class="col-xs-3">{{UAT_PIREP_total}}</span>
						<span align="center" class="col-xs-3">{{UAT_SIGMET_total}}</span>
						<span align="center" class="col-xs-3">{{UAT_NOTAM_total}}</span>
						<span align="center" class="col-xs-3">{{UAT_OTHER_total}}</span>
					</div>
				</div>
				<div class="separator"></div>
				<div class="row" ng-class="{'section_invisible': !visible_gps}">
					<label class="col-xs-6">GPS hardware:</label>
					<span class="col-xs-6">{{GPS_hardware}} ({{GPS_protocol}})</span>
				</div>
				<div class="row" ng-class="{'section_invisible': !visible_gps}">
					<label class="col-xs-6">GPS solution:</label>
					<span class="col-xs-6">{{GPS_solution}}{{GPS_position_accuracy}}</span>
				</div>
				<div class="row" ng-class="{'section_invisible': !visible_gps}">
					<label class="col-xs-6">GPS satellites:</label>
					<span class="col-xs-6">{{GPS_satellites_locked}} in solution; {{GPS_satellites_seen}} seen; {{GPS_satellites_tracked}} tracked</span>
				</div>
				<div class="separator"></div>
				<div class="row">
					<div class="col-sm-4 label_adj">
						<span class="col-xs-5"><strong>Uptime:</strong></span>
						<span class="col-xs-7">{{Uptime}}</span>
					</div>
					<div class="col-sm-4 label_adj">
						<span class="col-xs-5"><strong>CPU Temp:</strong></span>
						<span class="col-xs-7">{{CPUTemp}}</span>
					</div>
					<div class="col-sm-4 label_adj">
						<span class="col-xs-5"><strong>Free Storage:</strong></span>
						<span class="col-xs-7">{{DiskSpace}} MiB</span>
					</div>
				</div>
			</div>
		</div>	
	</div>
	<div class="panel panel-default" ng-class="{'section_invisible': !visible_errors}">
		<div class="panel-heading" ng-class="{'section_invisible': !visible_errors}">
			<span class="panel_label">Errors</span>
		</div>
		<div class="panel-body" ng-class="{'section_invisible': !visible_errors}">
			<ul>
				<li class="status-error" ng-repeat="err in Errors">
					<span class="fa fa-exclamation-triangle icon-red"></span> <span class="icon-red">{{err}}</span>
				</li>
			</ul>
		</div>
	</div>
</div>
>>>>>>> bcd62e7c
<|MERGE_RESOLUTION|>--- conflicted
+++ resolved
@@ -1,159 +1,3 @@
-<<<<<<< HEAD
-<div class="col-sm-12">
-	<div class="text-center">
-            <a ng-click="VersionClick()" class="btn btn-hidden"><strong>Version: <span>{{Version}} ({{Build}})</span></strong></a>
-    </div>
-	<div class="panel panel-default">
-		<div class="panel-heading">
-			<span class="panel_label">Status</span>
-			<span ng-show="ConnectState == 'Connected'" class="label label-success">{{ConnectState}}</span>
-			<span ng-hide="ConnectState == 'Connected'" class="label label-danger">{{ConnectState}}</span>
-            <span ng-show="DeveloperMode == true" class="label label-warning">Developer Mode</span>
-		</div>
-		<div class="panel-body">
-			<div class="form-horizontal">
-				<div class="row">
-					<div class="col-sm-6 label_adj">
-						<strong class="col-xs-5">Recent Clients:</strong>
-						<span class="col-xs-7">{{Connected_Users}}</span>
-					</div>
-				</div>
-				<div class="row">
-					<div class="col-sm-6 label_adj">
-						<strong class="col-xs-5">SDR devices:</strong>
-						<span class="col-xs-7">{{Devices}}</span>
-					</div>
-					<div class="col-sm-6 label_adj" ng-class="{'section_invisible': !visible_ping}">
-						<strong class="col-xs-5">Ping device:</strong>
-						<span ng-show="Ping_connected == true" class="label label-success">Connected</span>
-						<span ng-hide="Ping_connected == true" class="label label-danger">Disconnected</span>
-					</div>
-				</div>
-				<div class="separator"></div>
-				<div class="row" ng-class="{ 'section_invisible': (!visible_uat && !visible_es)}">
-					<label class="col-xs-4">Messages</label>
-					<label class="col-xs-6">Current</label>
-					<label class="col-xs-2 text-right">Peak</label>
-				</div>
-				<div class="row" ng-class="{'section_invisible': !visible_uat}">
-					<span class="col-xs-1"></span>
-					<label class="col-xs-3">UAT:</label>
-					<span class="col-xs-6"><div class="bar_container"><div class="bar_display traffic-style2" ng-attr-style="width:{{UAT_messages_max ? 100*UAT_messages_last_minute / UAT_messages_max : 0}}%">{{UAT_messages_last_minute}}</div></div></span>
-					<span class="col-xs-2 text-right">{{UAT_messages_max}}</span>
-				</div>
-				<div class="row" ng-class="{'section_invisible': !visible_es}">
-					<span class="col-xs-1"></span>
-					<label class="col-xs-3">1090ES:</label>
-					<span class="col-xs-6"><div class="bar_container"><div class="bar_display traffic-style1" ng-attr-style="width:{{ES_messages_max ? 100*ES_messages_last_minute / ES_messages_max : 0}}%;">{{ES_messages_last_minute}}</div></div></span>
-					<span class="col-xs-2 text-right">{{ES_messages_max}}</span>
-				</div>
-				<!--
-                <div id="uat_products" style="display: none;">
-                    <div class="row"><span class="col-xs-1">&nbsp;</span></div>
-                    <div class="row">
-                        <label class="col-xs-6">UAT Products</label>
-                        <label class="col-xs-3 text-right">Last Minute</label>
-                        <label class="col-xs-3"></label>
-                    </div>
-                    <div>{{product_rows}}</div>
-                </div>
-                -->
-				<div class="row" ng-class="{ 'section_invisible': (!visible_gps && !visible_uat)}">
-					<span class="col-xs-1">&nbsp;</span>
-				</div>
-				<div class="row" ng-class="{'section_invisible': !visible_uat}">
-					<label class="col-xs-6">UAT Towers:</label>
-					<span class="col-xs-6">{{UAT_Towers}}</span>
-				</div>
-				<div class="row" ng-class="{'section_invisible': !visible_gps}">
-					<label class="col-xs-6">GPS solution:</label>
-					<span class="col-xs-6">{{GPS_solution}}{{GPS_position_accuracy}}</span>
-				</div>
-				<div class="row" ng-class="{'section_invisible': !visible_gps}">
-					<label class="col-xs-6">GPS satellites:</label>
-					<span class="col-xs-6">{{GPS_satellites_locked}} in solution; {{GPS_satellites_seen}} seen; {{GPS_satellites_tracked}} tracked</span>
-				</div>
-				<div class="row" ng-class="{'section_invisible': !visible_uat}"><span class="col-xs-1">&nbsp;</span></div>
-				<div class="separator" ng-class="{'section_invisible': !visible_uat}"></div>
-                <div class="row" ng-class="{'section_invisible': !visible_uat}">
-                    <div class="col-sm-6">
-                        <span><strong>UAT Statistics</strong></span>
-                    </div>
-                </div>
-                <div class="row" ng-class="{'section_invisible': !visible_uat}">
-                    <div class="col-sm-12">
-                        <span align="center" style="background-color: #f7f7f7" class="col-xs-3">METARS</span>
-                        <span align="center" style="background-color: #f7f7f7" class="col-xs-3">TAFS</span>
-                        <span align="center" style="background-color: #f7f7f7" class="col-xs-3">NEXRAD</span>
-                        <span align="center" style="background-color: #f7f7f7" class="col-xs-3">PIREP</span>
-                    </div>
-                </div>
-                <div class="row" ng-class="{'section_invisible': !visible_uat}">
-                    <div class="col-sm-12">
-                        <span align="center" class="col-xs-3">{{UAT_METAR_total}}</span>
-                        <span align="center" class="col-xs-3">{{UAT_TAF_total}}</span>
-                        <span align="center" class="col-xs-3">{{UAT_NEXRAD_total}}</span>
-                        <span align="center" class="col-xs-3">{{UAT_PIREP_total}}</span>
-                    </div>
-                </div>
-                <div class="row" ng-class="{'section_invisible': !visible_uat}">
-                    <div class="col-sm-12">
-                        <span align="center" style="background-color: #f7f7f7" class="col-xs-3">SIGMET</span>
-                        <span align="center" style="background-color: #f7f7f7" class="col-xs-3">NOTAMS</span>
-                        <span align="center" style="background-color: #f7f7f7" class="col-xs-3">Other</span>
-                     </div>
-                </div>
-                <div class="row" ng-class="{'section_invisible': !visible_uat}">
-                    <div class="col-sm-12">
-                        <span align="center" class="col-xs-3">{{UAT_SIGMET_total}}</span>
-                        <span align="center" class="col-xs-3">{{UAT_NOTAM_total}}</span>
-                        <span align="center" class="col-xs-3">{{UAT_OTHER_total}}</span>
-					</div>
-				</div>
-			</div>
-		</div>
-	</div>
-	<div class="panel panel-default">
-		<div class="panel-body">
-			<div class="row">
-				<div class="col-sm-3 label_adj">
-					<span class="col-xs-6"><strong>Uptime:</strong></span>
-					<span class="col-xs-6">{{Uptime}}</span>
-				</div>
-				<div class="col-sm-3 label_adj">
-					<span class="col-xs-6"><strong>CPU Temp:</strong></span>
-					<span class="col-xs-6">{{CPUTemp}}</span>
-				</div>
-				<div class="col-sm-3 label_adj">
-					<span class="col-xs-6"><strong>CPU Load:</strong></span>
-					<span class="col-xs-6">{{CPULoad}}</span>
-				</div>
-                <div class="col-sm-3 label_adj">
-                    <span class="col-xs-5"><strong>Free Storage:</strong></span>
-                    <span class="col-xs-7">{{DiskSpace}} MiB</span>
-                </div>
-            </div>
-		</div>
-	</div>
-	<div class="panel panel-default" ng-class="{'section_invisible': !visible_errors}">
-		<div class="panel-heading">
-			<span class="panel_label">Errors</span>
-		</div>
-		<div class="panel-body">
-			<ul>
-				<li class="status-error" ng-repeat="err in Errors">
-					<span class="fa fa-exclamation-triangle icon-red"></span> <span class="icon-red">{{err}}</span>
-				</li>
-				</ul>
-			</div>
-	</div>
-				
-				
-		
-				
-			
-</div>
-=======
 <div class="col-sm-12">
 	<div class="text-center">
 		<a ng-click="VersionClick()" class="btn btn-hidden"<strong>Version: <span>{{Version}} ({{Build}})</span></strong></a>
@@ -285,5 +129,4 @@
 			</ul>
 		</div>
 	</div>
-</div>
->>>>>>> bcd62e7c
+</div>