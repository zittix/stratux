/*
	Copyright (c) 2015-2016 Christopher Young
	Distributable under the terms of The "BSD New"" License
	that can be found in the LICENSE file, herein included
	as part of this header.

	network.go: Client networking routines, DHCP lease monitoring, queue management, ICMP monitoring.
*/

package main

import (
	"errors"
	"golang.org/x/net/icmp"
	"golang.org/x/net/ipv4"
	"io/ioutil"
	"log"
	"math"
	"math/rand"
	"net"
	"os"
	"strconv"
	"strings"
	"sync"
	"time"
)

type networkMessage struct {
	msg       []byte
	msgType   uint8
	queueable bool
	ts        time.Time
}

type networkConnection struct {
	Conn            *net.UDPConn
	Ip              string
	Port            uint32
	Capability      uint8
	messageQueue    [][]byte // Device message queue.
	MessageQueueLen int      // Length of the message queue. For debugging.
	/*
		Sleep mode/throttle variables. "sleep mode" is actually now just a very reduced packet rate, since we don't know positively
		 when a client is ready to accept packets - we just assume so if we don't receive ICMP Unreachable packets in 5 secs.
	*/
	LastUnreachable time.Time // Last time the device sent an ICMP Unreachable packet.
	nextMessageTime time.Time // The next time that the device is "able" to receive a message.
	numOverflows    uint32    // Number of times the queue has overflowed - for calculating the amount to chop off from the queue.
	SleepFlag       bool      // Whether or not this client has been marked as sleeping - only used for debugging (relies on messages being sent to update this flag in sendToAllConnectedClients()).
	FFCrippled      bool
}

var messageQueue chan networkMessage
var outSockets map[string]networkConnection
var dhcpLeases map[string]string
var netMutex *sync.Mutex

var totalNetworkMessagesSent uint32

var pingResponse map[string]time.Time // Last time an IP responded to an "echo" response.

const (
	NETWORK_GDL90_STANDARD = 1
	NETWORK_AHRS_FFSIM     = 2
	NETWORK_AHRS_GDL90     = 4
	dhcp_lease_file        = "/var/lib/dhcp/dhcpd.leases"
)

// Read the "dhcpd.leases" file and parse out IP/hostname.
func getDHCPLeases() (map[string]string, error) {
	dat, err := ioutil.ReadFile(dhcp_lease_file)
	ret := make(map[string]string)
	if err != nil {
		return ret, err
	}
	lines := strings.Split(string(dat), "\n")
	open_block := false
	block_ip := ""
	for _, line := range lines {
		spaced := strings.Split(line, " ")
		if len(spaced) > 2 && spaced[0] == "lease" {
			open_block = true
			block_ip = spaced[1]
		} else if open_block && len(spaced) >= 4 && spaced[2] == "client-hostname" {
			hostname := strings.TrimRight(strings.TrimLeft(strings.Join(spaced[3:], " "), "\""), "\";")
			ret[block_ip] = hostname
			open_block = false
		} else if open_block && strings.HasPrefix(spaced[0], "}") { // No hostname.
			open_block = false
			ret[block_ip] = ""
		}
	}
	return ret, nil
}

func isSleeping(k string) bool {
	ipAndPort := strings.Split(k, ":")
	lastPing, ok := pingResponse[ipAndPort[0]]
	// No ping response. Assume disconnected/sleeping device.
	if !ok || stratuxClock.Since(lastPing) > (10*time.Second) {
		return true
	}
	if stratuxClock.Since(outSockets[k].LastUnreachable) < (5 * time.Second) {
		return true
	}
	return false
}

// Throttle mode for testing port open and giving some start-up time to the app.
// Throttling is 0.1% data rate for first 15 seconds.
func isThrottled(k string) bool {
	return (rand.Int()%1000 != 0) && stratuxClock.Since(outSockets[k].LastUnreachable) < (15*time.Second)
}

func sendToAllConnectedClients(msg networkMessage) {
	netMutex.Lock()
	defer netMutex.Unlock()
	for k, netconn := range outSockets {
		sleepFlag := isSleeping(k)

		netconn.SleepFlag = sleepFlag
		outSockets[k] = netconn

		// Check if this port is able to accept the type of message we're sending.
		if (netconn.Capability & msg.msgType) == 0 {
			continue
		}
		// Send non-queueable messages immediately, or discard if the client is in sleep mode.

		if !sleepFlag {
			netconn.numOverflows = 0 // Reset the overflow counter whenever the client is not sleeping so that we're not penalizing future sleepmodes.
		}

		if !msg.queueable {
			if sleepFlag {
				continue
			}
			_, err := netconn.Conn.Write(msg.msg) // Write immediately.
			if err != nil {
<<<<<<< HEAD
				log.Printf("GDL Message error: %s\n", err.Error())
                //TODO: Maybe we should drop the client?  Retry first?
=======
				//TODO: Maybe we should drop the client?  Retry first?
				log.Printf("GDL Message error: %s\n", err.Error())
>>>>>>> bf30fa14
			}
			totalNetworkMessagesSent++
			globalStatus.NetworkDataMessagesSent++
			globalStatus.NetworkDataMessagesSentNonqueueable++
			globalStatus.NetworkDataBytesSent += uint64(len(msg.msg))
			globalStatus.NetworkDataBytesSentNonqueueable += uint64(len(msg.msg))
		} else {
			// Queue the message if the message is "queueable".
			if len(netconn.messageQueue) >= maxUserMsgQueueSize { // Too many messages queued? Drop the oldest.
				log.Printf("%s:%d - message queue overflow.\n", netconn.Ip, netconn.Port)
				netconn.numOverflows++
				s := 2 * netconn.numOverflows // Double the amount we chop off on each overflow.
				if int(s) >= len(netconn.messageQueue) {
					netconn.messageQueue = make([][]byte, 0)
				} else {
					netconn.messageQueue = netconn.messageQueue[s:]
				}
			}
			netconn.messageQueue = append(netconn.messageQueue, msg.msg) // each netconn.messageQueue is therefore an array (well, a slice) of formatted GDL90 messages
			outSockets[k] = netconn
		}
	}
}

// Returns the number of DHCP leases and prints queue lengths.
func getNetworkStats() {

	var numNonSleepingClients uint

	for k, netconn := range outSockets {
		queueBytes := 0
		for _, msg := range netconn.messageQueue {
			queueBytes += len(msg)
		}
		if globalSettings.DEBUG {
			log.Printf("On  %s:%d,  Queue length = %d messages / %d bytes\n", netconn.Ip, netconn.Port, len(netconn.messageQueue), queueBytes)
		}
		ipAndPort := strings.Split(k, ":")
		if len(ipAndPort) != 2 {
			continue
		}
		ip := ipAndPort[0]
		if pingRespTime, ok := pingResponse[ip]; ok {
			// Don't count the ping time if it is the same as stratuxClock epoch.
			// If the client has responded to a ping in the last 15 minutes, count it as "connected" or "recent".
			if !pingRespTime.Equal(time.Time{}) && stratuxClock.Since(pingRespTime) < 15*time.Minute {
				numNonSleepingClients++
			}
		}
	}

	globalStatus.Connected_Users = numNonSleepingClients
}

// See who has a DHCP lease and make a UDP connection to each of them.
func refreshConnectedClients() {
	netMutex.Lock()
	defer netMutex.Unlock()
	validConnections := make(map[string]bool)
	t, err := getDHCPLeases()
	if err != nil {
		log.Printf("getDHCPLeases(): %s\n", err.Error())
		return
	}
	dhcpLeases = t
	// Client connected that wasn't before.
	for ip, hostname := range dhcpLeases {
		for _, networkOutput := range globalSettings.NetworkOutputs {
			ipAndPort := ip + ":" + strconv.Itoa(int(networkOutput.Port))
			if _, ok := outSockets[ipAndPort]; !ok {
				log.Printf("client connected: %s:%d (%s).\n", ip, networkOutput.Port, hostname)
				addr, err := net.ResolveUDPAddr("udp", ipAndPort)
				if err != nil {
					log.Printf("ResolveUDPAddr(%s): %s\n", ipAndPort, err.Error())
					continue
				}
				outConn, err := net.DialUDP("udp", nil, addr)
				if err != nil {
					log.Printf("DialUDP(%s): %s\n", ipAndPort, err.Error())
					continue
				}
				newq := make([][]byte, 0)
				outSockets[ipAndPort] = networkConnection{Conn: outConn, Ip: ip, Port: networkOutput.Port, Capability: networkOutput.Capability, messageQueue: newq}
			}
			validConnections[ipAndPort] = true
		}
	}
	// Client that was connected before that isn't.
	for ipAndPort, conn := range outSockets {
		if _, ok := validConnections[ipAndPort]; !ok {
			log.Printf("removed connection %s.\n", ipAndPort)
			conn.Conn.Close()
			delete(outSockets, ipAndPort)
		}
	}
}

func messageQueueSender() {
	secondTimer := time.NewTicker(15 * time.Second)
	queueTimer := time.NewTicker(100 * time.Millisecond)

	var lastQueueTimeChange time.Time // Reevaluate	send frequency every 5 seconds.
	for {
		select {
		case msg := <-messageQueue:
			sendToAllConnectedClients(msg)
		case <-queueTimer.C:
			netMutex.Lock()

			averageSendableQueueSize := float64(0.0)
			for k, netconn := range outSockets {
				if len(netconn.messageQueue) > 0 && !isSleeping(k) && !isThrottled(k) {
					averageSendableQueueSize += float64(len(netconn.messageQueue)) // Add num sendable messages.

					var queuedMsg []byte

					// Combine the first 256 entries in netconn.messageQueue to avoid flooding wlan0 with too many IOPS.
					// Need to play nice with non-queued messages, so this limits the number of entries to combine.
					// UAT uplink block is 432 bytes, so transmit block size shouldn't be larger than 108 KiB. 10 Mbps per device would therefore be needed to send within a 100 ms window.

					mqDepth := len(netconn.messageQueue)
					if mqDepth > 256 {
						mqDepth = 256
					}

					for j := 0; j < mqDepth; j++ {
						queuedMsg = append(queuedMsg, netconn.messageQueue[j]...)
					}

					/*
						for j, _ := range netconn.messageQueue {
							queuedMsg = append(queuedMsg, netconn.messageQueue[j]...)
						}
					*/

					netconn.Conn.Write(queuedMsg)
					totalNetworkMessagesSent++
					globalStatus.NetworkDataMessagesSent++
					globalStatus.NetworkDataBytesSent += uint64(len(queuedMsg))

					//netconn.messageQueue = [][]byte{}
					if mqDepth < len(netconn.messageQueue) {
						netconn.messageQueue = netconn.messageQueue[mqDepth:]
					} else {
						netconn.messageQueue = [][]byte{}
					}
					outSockets[k] = netconn

					/*
						tmpConn := netconn
						tmpConn.Conn.Write(tmpConn.messageQueue[0])
						totalNetworkMessagesSent++
						globalStatus.NetworkDataMessagesSent++
						globalStatus.NetworkDataBytesSent += uint64(len(tmpConn.messageQueue[0]))
						tmpConn.messageQueue = tmpConn.messageQueue[1:]
						outSockets[k] = tmpConn
					*/
				}
				netconn.MessageQueueLen = len(netconn.messageQueue)
				outSockets[k] = netconn
			}

			if stratuxClock.Since(lastQueueTimeChange) >= 5*time.Second {
				var pd float64
				if averageSendableQueueSize > 0.0 && len(outSockets) > 0 {
					averageSendableQueueSize = averageSendableQueueSize / float64(len(outSockets)) // It's a total, not an average, up until this point.
					pd = math.Max(float64(1.0/750.0), float64(1.0/(4.0*averageSendableQueueSize))) // Say 250ms is enough to get through the whole queue.
				} else {
					pd = float64(0.1) // 100ms.
				}

				if globalSettings.DEBUG {
					log.Printf("Average sendable queue is %v messages. Changing queue timer to %f seconds\n", averageSendableQueueSize, pd)
				}

				queueTimer.Stop()
				queueTimer = time.NewTicker(time.Duration(pd*1000000000.0) * time.Nanosecond)
				lastQueueTimeChange = stratuxClock.Time
			}
			netMutex.Unlock()
		case <-secondTimer.C:
			getNetworkStats()
		}
	}
}

func sendMsg(msg []byte, msgType uint8, queueable bool) {
	messageQueue <- networkMessage{msg: msg, msgType: msgType, queueable: queueable, ts: stratuxClock.Time}
}

func sendGDL90(msg []byte, queueable bool) {
	sendMsg(msg, NETWORK_GDL90_STANDARD, queueable)
}

func monitorDHCPLeases() {
	timer := time.NewTicker(30 * time.Second)
	for {
		select {
		case <-timer.C:
			refreshConnectedClients()
		}
	}
}

func icmpEchoSender(c *icmp.PacketConn) {
	timer := time.NewTicker(5 * time.Second)
	for {
		<-timer.C
		// Collect IPs.
		ips := make(map[string]bool)
		for k, _ := range outSockets {
			ipAndPort := strings.Split(k, ":")
			ips[ipAndPort[0]] = true
		}
		// Send to all IPs.
		for ip, _ := range ips {
			wm := icmp.Message{
				Type: ipv4.ICMPTypeEcho, Code: 0,
				Body: &icmp.Echo{
					ID: os.Getpid() & 0xffff, Seq: 1,
					Data: []byte("STRATUX"),
				},
			}
			wb, err := wm.Marshal(nil)
			if err != nil {
				log.Printf("couldn't send ICMP Echo: %s\n", err.Error())
				continue
			}
			if _, err := c.WriteTo(wb, &net.IPAddr{IP: net.ParseIP(ip)}); err != nil {
				log.Printf("couldn't send ICMP Echo: %s\n", err.Error())
				continue
			}
			totalNetworkMessagesSent++
		}
	}
}

// Monitor clients going in/out of sleep mode via ICMP unreachable packets.
func sleepMonitor() {
	c, err := icmp.ListenPacket("ip4:icmp", "0.0.0.0")
	if err != nil {
		log.Printf("error listening for udp - sending data to all ports for all connected clients. err: %s", err)
		return
	}
	go icmpEchoSender(c)
	defer c.Close()
	for {
		buf := make([]byte, 1500)
		n, peer, err := c.ReadFrom(buf)
		if err != nil {
			log.Printf("%s\n", err.Error())
			continue
		}
		msg, err := icmp.ParseMessage(1, buf[:n])
		if err != nil {
			continue
		}

		ip := peer.String()

		// Look for echo replies, mark it as received.
		if msg.Type == ipv4.ICMPTypeEchoReply {
			pingResponse[ip] = stratuxClock.Time
			continue // No further processing needed.
		}

		// Only deal with ICMP Unreachable packets (since that's what iOS and Android seem to be sending whenever the apps are not available).
		if msg.Type != ipv4.ICMPTypeDestinationUnreachable {
			continue
		}
		// Packet parsing.
		mb, err := msg.Body.Marshal(1)
		if err != nil {
			continue
		}
		if len(mb) < 28 {
			continue
		}

		// The unreachable port.
		port := (uint16(mb[26]) << 8) | uint16(mb[27])
		ipAndPort := ip + ":" + strconv.Itoa(int(port))

		netMutex.Lock()
		p, ok := outSockets[ipAndPort]
		if !ok {
			// Can't do anything, the client isn't even technically connected.
			netMutex.Unlock()
			continue
		}
		p.LastUnreachable = stratuxClock.Time
		outSockets[ipAndPort] = p
		netMutex.Unlock()
	}
}

func networkStatsCounter() {
	timer := time.NewTicker(1 * time.Second)
	var previousNetworkMessagesSent, previousNetworkBytesSent, previousNetworkMessagesSentNonqueueable, previousNetworkBytesSentNonqueueable uint64

	for {
		<-timer.C
		globalStatus.NetworkDataMessagesSentLastSec = globalStatus.NetworkDataMessagesSent - previousNetworkMessagesSent
		globalStatus.NetworkDataBytesSentLastSec = globalStatus.NetworkDataBytesSent - previousNetworkBytesSent
		globalStatus.NetworkDataMessagesSentNonqueueableLastSec = globalStatus.NetworkDataMessagesSentNonqueueable - previousNetworkMessagesSentNonqueueable
		globalStatus.NetworkDataBytesSentNonqueueableLastSec = globalStatus.NetworkDataBytesSentNonqueueable - previousNetworkBytesSentNonqueueable

		// debug option. Uncomment to log per-second network statistics. Useful for debugging WiFi instability.
		//log.Printf("Network data messages sent: %d total, %d last second.  Network data bytes sent: %d total, %d last second.\n", globalStatus.NetworkDataMessagesSent, globalStatus.NetworkDataMessagesSentLastSec, globalStatus.NetworkDataBytesSent, globalStatus.NetworkDataBytesSentLastSec)

		previousNetworkMessagesSent = globalStatus.NetworkDataMessagesSent
		previousNetworkBytesSent = globalStatus.NetworkDataBytesSent
		previousNetworkMessagesSentNonqueueable = globalStatus.NetworkDataMessagesSentNonqueueable
		previousNetworkBytesSentNonqueueable = globalStatus.NetworkDataBytesSentNonqueueable

	}

}

/*
	ffMonitor().
		Watches for "i-want-to-play-ffm-udp", "i-can-play-ffm-udp", and "i-cannot-play-ffm-udp" UDP messages broadcasted on
		 port 50113. Tags the client, issues a warning, and disables AHRS.

*/

func ffMonitor() {
	ff_warned := false // Has a warning been issued via globalStatus.Errors?

	addr := net.UDPAddr{Port: 50113, IP: net.ParseIP("0.0.0.0")}
	conn, err := net.ListenUDP("udp", &addr)
	if err != nil {
		log.Printf("ffMonitor(): error listening on port 50113: %s\n", err.Error())
		return
	}
	defer conn.Close()
	for {
		buf := make([]byte, 1024)
		n, addr, err := conn.ReadFrom(buf)
		ipAndPort := strings.Split(addr.String(), ":")
		ip := ipAndPort[0]
		if err != nil {
			log.Printf("err: %s\n", err.Error())
			return
		}
		// Got message, check if it's in the correct format.
		if n < 3 || buf[0] != 0xFF || buf[1] != 0xFE {
			continue
		}
		s := string(buf[2:n])
		s = strings.Replace(s, "\x00", "", -1)
		ffIpAndPort := ip + ":4000"
		netMutex.Lock()
		p, ok := outSockets[ffIpAndPort]
		if !ok {
			// Can't do anything, the client isn't even technically connected.
			netMutex.Unlock()
			continue
		}
		if strings.HasPrefix(s, "i-want-to-play-ffm-udp") || strings.HasPrefix(s, "i-can-play-ffm-udp") || strings.HasPrefix(s, "i-cannot-play-ffm-udp") {
			p.FFCrippled = true
			//FIXME: AHRS doesn't need to be disabled globally, just messages need to be filtered.
			globalSettings.AHRS_Enabled = false
			if !ff_warned {
				e := errors.New("Stratux is not supported by your EFB app. Your EFB app is known to regularly make changes that cause compatibility issues with Stratux. See the README for a list of apps that officially support Stratux.")
				addSystemError(e)
				ff_warned = true
			}
		}
		outSockets[ffIpAndPort] = p
		netMutex.Unlock()
	}
}

func initNetwork() {
	messageQueue = make(chan networkMessage, 1024) // Buffered channel, 1024 messages.
	outSockets = make(map[string]networkConnection)
	pingResponse = make(map[string]time.Time)
	netMutex = &sync.Mutex{}
	refreshConnectedClients()
	go monitorDHCPLeases()
	go messageQueueSender()
	go sleepMonitor()
	go networkStatsCounter()
}<|MERGE_RESOLUTION|>--- conflicted
+++ resolved
@@ -137,13 +137,8 @@
 			}
 			_, err := netconn.Conn.Write(msg.msg) // Write immediately.
 			if err != nil {
-<<<<<<< HEAD
-				log.Printf("GDL Message error: %s\n", err.Error())
-                //TODO: Maybe we should drop the client?  Retry first?
-=======
 				//TODO: Maybe we should drop the client?  Retry first?
 				log.Printf("GDL Message error: %s\n", err.Error())
->>>>>>> bf30fa14
 			}
 			totalNetworkMessagesSent++
 			globalStatus.NetworkDataMessagesSent++
