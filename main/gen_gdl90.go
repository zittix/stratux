--- conflicted
+++ resolved
@@ -753,48 +753,6 @@
 
 }
 
-<<<<<<< HEAD
-// Check if CPU temperature is valid. Assume <= 0 is invalid.
-func isCPUTempValid() bool {
-	return globalStatus.CPUTemp > 0
-}
-
-/*
-	cpuMonitor() reads the RPi board temperature every second and updates it in globalStatus.
-	This is broken out into its own function (run as its own goroutine) because the RPi temperature
-	 monitor code is buggy, and often times reading this file hangs quite some time.
-*/
-func cpuMonitor() {
-	timer := time.NewTicker(1 * time.Second)
-	for {
-		<-timer.C
-
-		// Update CPUTemp.
-		temp, err := ioutil.ReadFile("/sys/class/thermal/thermal_zone0/temp")
-		tempStr := strings.Trim(string(temp), "\n")
-		t := float32(-99.0)
-		if err == nil {
-			tInt, err := strconv.Atoi(tempStr)
-			if err == nil {
-				if tInt > 1000 {
-					t = float32(tInt) / float32(1000.0)
-				} else {
-					t = float32(tInt) // case where Temp is returned as simple integer
-				}
-			}
-		}
-		if t >= -99.0 { // Only update if valid value was obtained.
-			globalStatus.CPUTemp = t
-		}
-
-		// Update CPULoad.
-		data, err := ioutil.ReadFile("/proc/loadavg")
-		globalStatus.CPULoad = string(data[0:14])
-	}
-}
-
-=======
->>>>>>> d242233e
 func updateStatus() {
 	if mySituation.GPSFixQuality == 2 {
 		globalStatus.GPS_solution = "GPS + SBAS (WAAS)"
@@ -1532,13 +1490,9 @@
 	go printStats()
 
 	// Monitor RPi CPU temp.
-<<<<<<< HEAD
-	go cpuMonitor()
-=======
 	go cpuTempMonitor(func(cpuTemp float32) {
 		globalStatus.CPUTemp = cpuTemp
 	})
->>>>>>> d242233e
 
 	reader := bufio.NewReader(os.Stdin)
 
