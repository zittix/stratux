--- conflicted
+++ resolved
@@ -1002,11 +1002,8 @@
 	PPM                  int
 	OwnshipModeS         string
 	WatchList            string
-<<<<<<< HEAD
 	DeveloperMode        bool
-=======
 	AHRS_GDL90_Enabled   bool
->>>>>>> c5f2193b
 }
 
 type status struct {
@@ -1070,11 +1067,8 @@
 	globalSettings.DisplayTrafficSource = false
 	globalSettings.ReplayLog = false //TODO: 'true' for debug builds.
 	globalSettings.OwnshipModeS = "F00000"
-<<<<<<< HEAD
 	globalSettings.DeveloperMode = false
-=======
 	globalSettings.AHRS_GDL90_Enabled = false
->>>>>>> c5f2193b
 }
 
 func readSettings() {
