--- conflicted
+++ resolved
@@ -1,28 +1,5 @@
 <!DOCTYPE html>
 <html lang="en-us">
-<<<<<<< HEAD
-	<head>
-		<meta charset="UTF-8">
-		<title>Stratux by cyoung</title>
-		<meta name="viewport" content="width=device-width, initial-scale=1">
-		<link rel="stylesheet" type="text/css" href="stylesheets/normalize.css" media="screen">
-		<link href='https://fonts.googleapis.com/css?family=Open+Sans:400,700' rel='stylesheet' type='text/css'>
-		<link rel="stylesheet" type="text/css" href="stylesheets/stylesheet.css" media="screen">
-		<link rel="stylesheet" type="text/css" href="stylesheets/github-light.css" media="screen">
-	</head>
-	<body>
-		<section class="page-header">
-			<h1 class="project-name">Stratux</h1>
-			<h2 class="project-tagline">Aviation weather and traffic receiver based on RTL-SDR.</h2>
-			<a href="https://github.com/cyoung/stratux" class="btn">View on GitHub</a>
-			<a href="https://github.com/cyoung/stratux/releases/download/v0.4r4/stratux-v0.4r4-293d0e74a8-10222015.img.zip" class="btn">Download</a>
-		</section>
-
-		<section class="main-content">
-
-
-<h1 id="stratux">Stratux</h1>
-=======
   <head>
     <meta charset="UTF-8">
     <title>Stratux by cyoung</title>
@@ -66,7 +43,6 @@
     <section class="main-content">
       <h1>
 <a id="stratux" class="anchor" href="#stratux" aria-hidden="true"><span class="octicon octicon-link"></span></a>Stratux</h1>
->>>>>>> fa6e0a9c
 
 <p>
 	Hello! Stratux is a <strong>homebuilt ADS-B In receiver</strong> for pilots. It's easy to assemble from inexpensive, off-the-shelf hardware, and probably already works with your electronic flight bag (EFB) of choice. Even better, if you're so inclined, the software is open-source and hackable so you can build the system that's right for you.
@@ -121,17 +97,6 @@
 </ol>
 
 
-<<<<<<< HEAD
-<h2 id="shopping-list">Shopping List</h2>
-
-<ol>
-	<li><a href="http://amzn.com/B00MV6TAJI">http://amzn.com/B00MV6TAJI</a> (Raspberry Pi 2).
-	<li><a href="http://amzn.com/B00P2UOU72">http://amzn.com/B00P2UOU72</a> (RTL-SDR tuner dongle). One minimum, two for full (978 UAT + 1090ES) traffic reception.
-	<li><a href="http://amzn.com/B00JM59JPG">http://amzn.com/B00JM59JPG</a> (battery pack).
-</ol>
-
-<h2 id="loading-the-software">Loading the Software</h2>
-=======
 <h2>
 	<a id="dual-band-shopping-list" class="anchor" href="#dual-band-shopping-list" aria-hidden="true"><span class="onticon onticon-link"></span></a>
 	Quickbuild (<b>easiest</b>) Shopping List [<u>$220-260</u>]
@@ -148,34 +113,27 @@
 
 <h2>
 <a id="loading-the-software" class="anchor" href="#loading-the-software" aria-hidden="true"><span class="octicon octicon-link"></span></a>Loading the Software (to upgrade firmware)</h2>
->>>>>>> fa6e0a9c
-
-<ol>
-	<li>Download the .zip file, latest linked above.
-	<li>Unzip the file. Look for the ".img" file.
-	<li>If using Windows, follow instructions for <a href="https://www.raspberrypi.org/documentation/installation/installing-images/windows.md">Win32DiskImager</a>.
-	<li>If using Mac, download and follow prompts for <a href="http://ivanx.com/raspberrypi/">Pi Filler</a>.
-</ol>
-
-<h2 id="assembly">Assembly</h2>
-
-<ol>
-<<<<<<< HEAD
-	<li>Stick heat sinks onto Raspberry Pi components and snap together case as specified in the Vilros information booklet.
-	<li>Insert EDIMAX WiFi controller into a USB port.
-	<li>Insert RTl-SDR (NooElec) dongle into a USB port.
-	<li>Insert (and secure) the SD card programmed above.
-	<li>Power up and connect to the "stratux" WiFi network.
-=======
+
+<ol>
+<li>Download the .zip file, latest linked above.</li>
+<li>Unzip the file. Look for the ".img" file.</li>
+<li>If using Windows, follow instructions for <a href="https://www.raspberrypi.org/documentation/installation/installing-images/windows.md">Win32DiskImager</a>.</li>
+<li>If using Mac, download and follow prompts for <a href="http://ivanx.com/raspberrypi/">Pi Filler</a>.</li>
+</ol>
+
+<h2>
+<a id="assembly" class="anchor" href="#assembly" aria-hidden="true"><span class="octicon octicon-link"></span></a>Assembly</h2>
+
+<ol>
 <li>Stick heat sinks onto Raspberry Pi components and snap together case as specified in the Vilros information booklet.</li>
 <li>Insert radio (RTL-SDR) dongle into a USB port.</li>
 <li>Insert (and secure) the Micro SD card.</li>
 <li>Power up and connect to the "stratux" WiFi network.</li>
 <li>Open your EFB and verify ADS-B receiver connection.</li>
->>>>>>> fa6e0a9c
-</ol>
-
-<h1 id="current-project-status">Current Project Status</h1>
+</ol>
+
+<h1>
+<a id="current-project-status" class="anchor" href="#current-project-status" aria-hidden="true"><span class="octicon octicon-link"></span></a>Current Project Status</h1>
 
 <table>
 	<thead>
@@ -187,37 +145,30 @@
 	<tbody>
 		<tr>
 			<td>ADS-B In</td>
-			<td>✅</td>
+			<td><g-emoji alias="white_check_mark" fallback-src="https://assets-cdn.github.com/images/icons/emoji/unicode/2705.png">✅</g-emoji></td>
 		</tr>
 		<tr>
 			<td>‣ Weather (978 FIS-B)</td>
-			<td>✅</td>
+			<td><g-emoji alias="white_check_mark" fallback-src="https://assets-cdn.github.com/images/icons/emoji/unicode/2705.png">✅</g-emoji></td>
 		</tr>
 		<tr>
 			<td>‣ Traffic (978 TIS-B)</td>
-			<td>✅</td>
+			<td><g-emoji alias="white_check_mark" fallback-src="https://assets-cdn.github.com/images/icons/emoji/unicode/2705.png">✅</g-emoji></td>
 		</tr>
 		<tr>
 			<td>‣ Traffic (1090ES)</td>
-			<td>✅</td>
+			<td><g-emoji alias="white_check_mark" fallback-src="https://assets-cdn.github.com/images/icons/emoji/unicode/2705.png">✅</g-emoji></td>
 		</tr>
 		<tr>
 			<td>GPS support</td>
-			<td>✅</td>
+			<td><g-emoji alias="white_check_mark" fallback-src="https://assets-cdn.github.com/images/icons/emoji/unicode/2705.png">✅</g-emoji></td>
 		</tr>
 		<tr>
 			<td>‣ Ublox</td>
-			<td>✅</td>
+			<td><g-emoji alias="white_check_mark" fallback-src="https://assets-cdn.github.com/images/icons/emoji/unicode/2705.png">✅</g-emoji></td>
 		</tr>
 		<tr>
 			<td>‣ SIRF</td>
-<<<<<<< HEAD
-			<td>❌</td>
-		</tr>
-		<tr>
-			<td>AHRS / Synthetic Vision</td>
-			<td>❌</td>
-=======
 			<td><g-emoji alias="white_check_mark" fallback-src="https://assets-cdn.github.com/images/icons/emoji/unicode/2705.png">✅</g-emoji></td>
 		</tr>
 		<tr>
@@ -227,62 +178,15 @@
 		<tr>
 			<td>AHRS / Synthetic Vision</td>
 			<td><g-emoji alias="construction" fallback-src="https://assets-cdn.github.com/images/icons/emoji/unicode/1f6a7.png">🚧</g-emoji></td>
->>>>>>> fa6e0a9c
 		</tr>
 		<tr>
 			<td>Anything else</td>
-			<td>❌</td>
+			<td><g-emoji alias="x" fallback-src="https://assets-cdn.github.com/images/icons/emoji/unicode/274c.png">❌</g-emoji></td>
 		</tr>
 	</tbody>
 </table>
 
 <table>
-<<<<<<< HEAD
-	<thead>
-		<tr>
-			<th>EFB platform support</th>
-			<th>Status</th>
-			<th>Details</th>
-		</tr>
-	</thead>
-	<tbody>
-		<tr>
-			<td>ForeFlight 7.x (iOS)</td>
-			<td>✅</td>
-			<td>All currently-supported features tested.</td>
-		</tr>
-		<tr>
-			<td>WingX (iOS, Android)</td>
-			<td>✅</td>
-			<td>All currently-supported features tested.</td>
-		</tr>
-		<tr>
-			<td>Avare EFB (Android)</td>
-			<td>✅</td>
-			<td><a href="https://www.reddit.com/r/stratux/comments/3hi2ub/stratux_google_nexus_7_2013_fltplan_go_and_avare/">All currently-supported features tested.</a></td>
-		</tr>
-		<tr>
-			<td>FltPlan Go (Android)</td>
-			<td>🚧</td>
-			<td><a href="https://www.reddit.com/r/stratux/comments/3hi2ub/stratux_google_nexus_7_2013_fltplan_go_and_avare/">Weather works, traffic does not.</a></td>
-		</tr>
-		<tr>
-			<td>DroidEFB</td>
-			<td>✅</td>
-			<td><a href="https://www.reddit.com/r/stratux/comments/3ptjgr/droidefb_and_avare/">All currently-supported features tested.</a></td>
-		</tr>
-	</tbody>
-</table>
-
-<h1 id="further-information">Further Information</h1>
-
-<ul>
-	<li><a href="http://www.eaa.org/en/eaa/aviation-communities-and-interests/homebuilt-aircraft-and-homebuilt-aircraft-kits/resources-for-while-youre-building/building-articles/instruments-and-avionics/%7E/media/47050da6a2174165983a3a74d5a1ab77.ashx?la=en&amp;h=342&amp;w=400">EAA writeup on Stratux assembly</a>.
-	<li><a href="http://www.reddit.com/r/stratux">http://www.reddit.com/r/stratux</a> - stratux community. Ask for help or suggest/contribute improvements.
-	<li><a href="http://www.github.com/cyoung/stratux">http://www.github.com/cyoung/stratux</a> - latest developments.
-		<li><a href="http://www.thingiverse.com/groups/stratux/things">http://www.thingiverse.com/groups/stratux/things</a> - 3D printable cases.
-</ul>
-=======
 <thead>
 <tr>
 <th>EFB platform support</th>
@@ -375,15 +279,12 @@
 
       <footer class="site-footer">
         <span class="site-footer-owner"><a href="https://github.com/cyoung/stratux">Stratux</a> is maintained by <a href="https://github.com/cyoung">cyoung</a>.</span>
->>>>>>> fa6e0a9c
-
-<footer class="site-footer">
-	<span class="site-footer-owner"><a href="https://github.com/cyoung/stratux">Stratux</a> is maintained by <a href="https://github.com/cyoung">cyoung</a>.</span>
-
-	<span class="site-footer-credits">This page uses the <a href="https://pages.github.com">GitHub Pages</a> <a href="https://github.com/jasonlong/cayman-theme">Cayman theme</a> by <a href="https://twitter.com/jasonlong">Jason Long</a>.</span>
-</footer>
-
-
-		</section>
-	</body>
+
+        <span class="site-footer-credits">This page was generated by <a href="https://pages.github.com">GitHub Pages</a> using the <a href="https://github.com/jasonlong/cayman-theme">Cayman theme</a> by <a href="https://twitter.com/jasonlong">Jason Long</a>.</span>
+      </footer>
+
+    </section>
+
+
+  </body>
 </html>